import torch
import random
import torch.nn as nn
from transformers import PreTrainedModel, AutoModelForSeq2SeqLM
from transformers.modeling_outputs import BaseModelOutput

from model.ours.nlq_head import NLQHead


class GroundVQA(nn.Module):
    def __init__(self, 
                 lm_path, 
                 input_dim, 
                 
                 object_qa = False,
                 nlq_from_qa = False,
                 lm_weight = 0.2,
                 time_weight = 0.5,
                 
                 object_aug = False,
                 
                 debug = False,
                 freeze_word=False, 
                 max_v_len=256):
        super().__init__()
        self.object_qa = object_qa
        self.nlq_from_qa = nlq_from_qa
        self.lm_weight = lm_weight
        self.time_weight = time_weight
        
        self.object_aug = object_aug
        self.debug = debug

        if not isinstance(input_dim, int):
            input_dim = input_dim.v_dim

        self.lm: PreTrainedModel = AutoModelForSeq2SeqLM.from_pretrained(lm_path, local_files_only=True)

        lm_dim = self.lm.get_input_embeddings().embedding_dim
        self.lm_proj = nn.Linear(input_dim, lm_dim)
        self.v_emb = nn.Parameter(torch.randn((1, 1, lm_dim)))
        if freeze_word:
            for name, param in self.lm.named_parameters():
                if 'shared' in name:
                    param.requires_grad = False

        self.nlq_head = NLQHead(in_dim=lm_dim, max_v_len=max_v_len)

    def forward(self, 
                    v_feat, 
                    v_mask, 
                    q_token, 
                    q_mask, 
                    v_len=None,
                    
                    gt_segments=None, 
                    gt_labels=None,
                    labels=None, 
                    training=True,
                    
                    # object_qa
                    q_text_obj_pos=None,
                    q_token_obj_pos=None,
                    q_mask_obj_pos=None,
                    q_text_obj_neg=None,
                    q_token_obj_neg=None,
                    q_mask_obj_neg=None,
                    labels_obj_pos=None,
                    labels_obj_neg=None,
                    v_feat_for_obj=None,
                    v_mask_for_obj=None,
                    
                    # object_qug
                    q_token_obj_aug=None,
                    q_mask_obj_aug=None,
                    gt_segments_jit=None,
                    gt_labels_jit=None,
                    
                    **remains):
        
        if self.object_aug and training:
            if random.randint(0, 1) == 1: # change query from augmented queries
                
                num_sen = q_token_obj_aug.shape[1]
                random_sen = random.randint(0, num_sen-1)
                q_token = q_token_obj_aug[:, random_sen] # [B, L]
                q_mask = q_mask_obj_aug[:, random_sen] # [B]
            
        # encoder
        encoder_out, mask = self.forward_encoder(v_feat, v_mask, q_token, q_mask) 
        
        # localizer
        encoder_out_v = encoder_out[:, -v_feat.shape[1]:]
        
        if training and self.object_aug:
            gt_segments = gt_segments_jit
            gt_labels = gt_labels_jit
        
        # Localizer
        nlq_results = self.nlq_head(
            feat=encoder_out_v.permute(0, 2, 1),  # (B, D, T)
            mask=v_mask.unsqueeze(1),  # (B, 1, T)
            gt_segments=gt_segments if training else None,
            gt_labels=gt_labels if training else None,
            training=training,
            v_lens=v_len if not training else None
        )
        
        if training:
            output_dict = {}
            # Compute losses
            time_loss = nlq_results['final_loss'] * 1.0
            
            if self.object_qa:
                if v_feat_for_obj is not None:
                    v_feat = v_feat_for_obj
                    v_mask = v_mask_for_obj
                
                # pos, neg selection
                if random.randint(0, 1) == 1 or self.debug: # positive
                    q_token = q_token_obj_pos
                    q_mask = q_mask_obj_pos
                    labels = labels_obj_pos
                else: # negative
                    q_token = q_token_obj_neg
                    q_mask = q_mask_obj_neg
                    labels = labels_obj_neg

                # encoder
                encoder_out, mask = self.forward_encoder(v_feat, v_mask, q_token, q_mask) 
                
            outputs = self.lm(
                encoder_outputs=(encoder_out,),
                attention_mask=mask,
                labels=labels,
                output_hidden_states=False,
                output_attentions=False
            )
            lm_loss = outputs.loss
<<<<<<< HEAD
            
=======
>>>>>>> 7bfeed8b
            log_dict = {
                'time_loss': time_loss.detach(),
                'lm_loss': lm_loss.detach()
            }
            
<<<<<<< HEAD
            if self.nlq_from_qa:
                torch.cuda.empty_cache()
                lm_logits = outputs.logits # [B, L, V]
                probs = torch.softmax(lm_logits, dim=-1) # [B, L, V]
                pred_tokens = torch.argmax(probs, dim=-1) # [B, L]
                qa_mask = torch.all(labels == pred_tokens, dim=1) # [B]
                qa_mask = torch.nonzero(qa_mask)
                
                if not qa_mask.shape[0] == 0:
                    encoder_out_v = encoder_out[:, -v_feat.shape[1]:]
                    
                    selected_encoder_out_v = encoder_out_v[qa_mask].squeeze(1)
                    selected_v_mask = v_mask[qa_mask].squeeze(1)
                    selected_gt_segments = gt_segments[qa_mask].squeeze(1)
                    selected_gt_labels = gt_labels[qa_mask].squeeze(1)

                    nlq_results = self.nlq_head(
                        feat=selected_encoder_out_v.permute(0, 2, 1),  # (B, D, T)
                        mask=selected_v_mask.unsqueeze(1),  # (B, 1, T)
                        gt_segments=selected_gt_segments if training else None,
                        gt_labels=selected_gt_labels if training else None,
                        training=training,
                        v_lens=v_len if not training else None,
                    )
                    time_loss2 = nlq_results['final_loss']
                else:
                    time_loss2 = 0.0
                
                total_loss = 0.5 * time_loss + self.time_weight * time_loss2 + self.lm_weight * lm_loss
                log_dict['time_loss2'] = time_loss2
            else:
                total_loss = 0.5 * time_loss + 0.5 * lm_loss
=======
            total_loss = 0.5 * time_loss + 0.5 * lm_loss
>>>>>>> 7bfeed8b
            
            log_dict.update({'total_loss': total_loss.detach()})
            output_dict.update({'loss': total_loss})
            output_dict.update({'log_dict': log_dict})
<<<<<<< HEAD
=======
            
>>>>>>> 7bfeed8b
            return output_dict
        else:
            # Generate answer tokens
            answer_tokens = self.lm.generate(
                encoder_outputs=BaseModelOutput(last_hidden_state=encoder_out),
                attention_mask=mask,
                max_new_tokens=32
            )
            return nlq_results, answer_tokens

    def forward_encoder(self, v_feat, v_mask, q_token, q_mask):
        B, L, D = v_feat.shape
        v_feat = self.lm_proj(v_feat)
        v_feat = v_feat + self.v_emb.expand((B, L, -1))
        q_feat = self.lm.encoder.embed_tokens(q_token)
        lm_input = torch.cat([q_feat, v_feat], dim=1)
        lm_mask = torch.cat([q_mask, v_mask], dim=1)
        out = self.lm.encoder(
            inputs_embeds=lm_input,
            attention_mask=lm_mask
        )
        return out.last_hidden_state, lm_mask<|MERGE_RESOLUTION|>--- conflicted
+++ resolved
@@ -137,60 +137,8 @@
                 output_attentions=False
             )
             lm_loss = outputs.loss
-<<<<<<< HEAD
-            
-=======
->>>>>>> 7bfeed8b
-            log_dict = {
-                'time_loss': time_loss.detach(),
-                'lm_loss': lm_loss.detach()
-            }
-            
-<<<<<<< HEAD
-            if self.nlq_from_qa:
-                torch.cuda.empty_cache()
-                lm_logits = outputs.logits # [B, L, V]
-                probs = torch.softmax(lm_logits, dim=-1) # [B, L, V]
-                pred_tokens = torch.argmax(probs, dim=-1) # [B, L]
-                qa_mask = torch.all(labels == pred_tokens, dim=1) # [B]
-                qa_mask = torch.nonzero(qa_mask)
-                
-                if not qa_mask.shape[0] == 0:
-                    encoder_out_v = encoder_out[:, -v_feat.shape[1]:]
-                    
-                    selected_encoder_out_v = encoder_out_v[qa_mask].squeeze(1)
-                    selected_v_mask = v_mask[qa_mask].squeeze(1)
-                    selected_gt_segments = gt_segments[qa_mask].squeeze(1)
-                    selected_gt_labels = gt_labels[qa_mask].squeeze(1)
-
-                    nlq_results = self.nlq_head(
-                        feat=selected_encoder_out_v.permute(0, 2, 1),  # (B, D, T)
-                        mask=selected_v_mask.unsqueeze(1),  # (B, 1, T)
-                        gt_segments=selected_gt_segments if training else None,
-                        gt_labels=selected_gt_labels if training else None,
-                        training=training,
-                        v_lens=v_len if not training else None,
-                    )
-                    time_loss2 = nlq_results['final_loss']
-                else:
-                    time_loss2 = 0.0
-                
-                total_loss = 0.5 * time_loss + self.time_weight * time_loss2 + self.lm_weight * lm_loss
-                log_dict['time_loss2'] = time_loss2
-            else:
-                total_loss = 0.5 * time_loss + 0.5 * lm_loss
-=======
             total_loss = 0.5 * time_loss + 0.5 * lm_loss
->>>>>>> 7bfeed8b
-            
-            log_dict.update({'total_loss': total_loss.detach()})
-            output_dict.update({'loss': total_loss})
-            output_dict.update({'log_dict': log_dict})
-<<<<<<< HEAD
-=======
-            
->>>>>>> 7bfeed8b
-            return output_dict
+            return total_loss, lm_loss, time_loss
         else:
             # Generate answer tokens
             answer_tokens = self.lm.generate(
